{
  "name": "vim-webgl-viewer",
<<<<<<< HEAD
  "version": "1.5.4-dev.2",
=======
  "version": "1.5.3-dev.14",
>>>>>>> 78d2791f
  "description": "A high-performance 3D viewer and VIM file loader built on top of Three.JS.",
  "files": [
    "dist"
  ],
  "main": "./dist/vim-webgl-viewer.iife.js",
  "types": "./dist/types/vim.d.ts",
  "module": "/dist/vim-webgl-viewer.mjs",
  "homepage": "https://github.com/vimaec/vim-webgl-viewer.git",
  "bugs": {
    "url": "https://github.com/vimaec/vim-webgl-viewer/issues"
  },
  "license": "MIT",
  "author": "VIM <hello@vimaec.com>",
  "repository": {
    "type": "git",
    "url": "https://github.com/vimaec/vim-webgl-viewer.git"
  },
  "scripts": {
    "dev": "vite --host",
    "build": "vite build && npm run declarations",
    "serve-docs": "http-server ./docs -o --host",
    "eslint": "eslint --ext .js,.ts src --fix",
    "documentation": "typedoc --entryPointStrategy expand --mergeModulesMergeMode module --out docs/api --excludePrivate ./src/vim-webgl-viewer/ ./src/vim-loader/ && git add ./docs/",
    "declarations": "tsc --declaration --emitDeclarationOnly --outdir ./dist/types"
  },
  "devDependencies": {
    "@types/three": "^0.143.0",
    "@typescript-eslint/eslint-plugin": "^5.45.1",
    "@typescript-eslint/parser": "^5.45.1",
    "eslint": "^8.29.0",
    "eslint-config-prettier": "^8.5.0",
    "eslint-config-standard": "^17.0.0",
    "eslint-plugin-import": "^2.26.0",
    "eslint-plugin-node": "^11.1.0",
    "eslint-plugin-prettier": "^4.2.1",
    "eslint-plugin-promise": "^6.1.1",
    "http-server": "^14",
    "opener": "^1.5.2",
    "prettier": "^2.8.0",
    "typedoc": "^0.23.21",
    "typedoc-plugin-merge-modules": "^4.0.1",
    "typescript": "^4.9.3",
    "vite": "^3.2.5"
  },
  "dependencies": {
    "@types/node": "^18.11.11",
    "deepmerge": "^4.2.2",
    "ste-events": "^3.0.7",
    "ste-signals": "^3.0.9",
    "ste-simple-events": "^3.0.7",
    "three": "0.143.0",
    "vim-format": "1.0.4"
  },
  "keywords": [
    "3d",
    "viewer",
    "three.js",
    "model",
    "aec",
    "vim",
    "loader",
    "webgl"
  ]
}<|MERGE_RESOLUTION|>--- conflicted
+++ resolved
@@ -1,10 +1,6 @@
 {
   "name": "vim-webgl-viewer",
-<<<<<<< HEAD
-  "version": "1.5.4-dev.2",
-=======
-  "version": "1.5.3-dev.14",
->>>>>>> 78d2791f
+  "version": "1.5.4",
   "description": "A high-performance 3D viewer and VIM file loader built on top of Three.JS.",
   "files": [
     "dist"

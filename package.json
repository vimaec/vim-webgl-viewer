--- conflicted
+++ resolved
@@ -1,10 +1,7 @@
 {
   "name": "vim-webgl-viewer",
-<<<<<<< HEAD
-  "version": "1.0.3-dev.19",
-=======
-  "version": "1.0.5",
->>>>>>> 270d767c
+  "version": "1.1.0",
+
   "description": "A high-performance 3D viewer and VIM file loader built on top of Three.JS.",
   "files": [
     "dist"

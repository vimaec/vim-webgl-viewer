--- conflicted
+++ resolved
@@ -1,6 +1,6 @@
 {
   "name": "vim-webgl-viewer",
-  "version": "1.5.2-dev.2",
+  "version": "1.5.2-dev.3",
   "description": "A high-performance 3D viewer and VIM file loader built on top of Three.JS.",
   "files": [
     "dist"
@@ -57,11 +57,7 @@
     "ste-signals": "^3.0.9",
     "ste-simple-events": "^3.0.7",
     "three": "0.143.0",
-<<<<<<< HEAD
-    "vim-format": "1.0.2-dev.28"
-=======
-    "vim-format": "1.0.1"
->>>>>>> b7cd0140
+    "vim-format": "1.0.3"
   },
   "keywords": [
     "3d",

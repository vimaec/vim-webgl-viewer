{
  "name": "vim-webgl-viewer",
<<<<<<< HEAD
  "version": "1.5.1-dev.0",
=======
  "version": "1.4.50",
>>>>>>> 12c80d25
  "description": "A high-performance 3D viewer and VIM file loader built on top of Three.JS.",
  "files": [
    "dist"
  ],
  "main": "./dist/vim-webgl-viewer.iife.js",
  "types": "./dist/types/vim.d.ts",
  "module": "/dist/vim-webgl-viewer.mjs",
  "homepage": "https://github.com/vimaec/vim-webgl-viewer.git",
  "bugs": {
    "url": "https://github.com/vimaec/vim-webgl-viewer/issues"
  },
  "license": "MIT",
  "author": "VIM <hello@vimaec.com>",
  "repository": {
    "type": "git",
    "url": "https://github.com/vimaec/vim-webgl-viewer.git"
  },
  "scripts": {
    "dev": "vite --host",
    "build": "vite build && npm run declarations",
    "bump-dev": "npm version prerelease --preid=dev",
    "publish-dev": "npm publish --tag=dev",
    "serve-docs": "http-server ./docs -o --host",
    "release-patch": "npm version patch && git push && npm publish",
    "release-dev": "npm run build && npm run bump-dev && git push && npm run publish-dev",
    "release-current": "npm run build && npm publish",
    "eslint": "eslint --ext .js,.ts src --fix",
    "documentation": "typedoc --entryPointStrategy expand --mergeModulesMergeMode module --out docs/api --excludePrivate ./src/vim-webgl-viewer/ ./src/vim-loader/ && git add ./docs/",
    "declarations": "tsc --declaration --emitDeclarationOnly --outdir ./dist/types"
  },
  "devDependencies": {
    "@types/three": "^0.143.0",
    "@typescript-eslint/eslint-plugin": "^5.45.1",
    "@typescript-eslint/parser": "^5.45.1",
    "eslint": "^8.29.0",
    "eslint-config-prettier": "^8.5.0",
    "eslint-config-standard": "^17.0.0",
    "eslint-plugin-import": "^2.26.0",
    "eslint-plugin-node": "^11.1.0",
    "eslint-plugin-prettier": "^4.2.1",
    "eslint-plugin-promise": "^6.1.1",
    "http-server": "^14",
    "opener": "^1.5.2",
    "prettier": "^2.8.0",
    "typedoc": "^0.23.21",
    "typedoc-plugin-merge-modules": "^4.0.1",
    "typescript": "^4.9.3",
    "vite": "^3.2.5"
  },
  "dependencies": {
    "@types/node": "^18.11.11",
    "deepmerge": "^4.2.2",
    "ste-events": "^3.0.7",
    "ste-signals": "^3.0.9",
    "ste-simple-events": "^3.0.7",
    "three": "0.143.0",
    "vim-format": "^1.0.1"
  },
  "keywords": [
    "3d",
    "viewer",
    "three.js",
    "model",
    "aec",
    "vim",
    "loader",
    "webgl"
  ]
}<|MERGE_RESOLUTION|>--- conflicted
+++ resolved
@@ -1,10 +1,6 @@
 {
   "name": "vim-webgl-viewer",
-<<<<<<< HEAD
   "version": "1.5.1-dev.0",
-=======
-  "version": "1.4.50",
->>>>>>> 12c80d25
   "description": "A high-performance 3D viewer and VIM file loader built on top of Three.JS.",
   "files": [
     "dist"

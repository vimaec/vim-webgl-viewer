--- conflicted
+++ resolved
@@ -1,3 +1,11 @@
+/**
+ * @module vim-loader
+ */
+
+import * as THREE from 'three'
+import { G3d, MeshSection } from 'vim-format'
+import { Geometry, Transparency } from './geometry'
+import { VimMaterials } from './materials/materials'
 import { Vim } from './vim'
 
 /**
@@ -11,17 +19,10 @@
    */
   three: THREE.Mesh
 
-<<<<<<< HEAD
-import * as THREE from 'three'
-import { G3d, MeshSection } from 'vim-format'
-import { Geometry, Transparency } from './geometry'
-import { VimMaterials } from './materials/materials'
-=======
   /**
    * Vim file from which this mesh was created.
    */
   vim: Vim | undefined
->>>>>>> e40a6ab7
 
   /**
    * Wether the mesh is merged or not.

import { Vim } from '../../../vim-loader/vim'
import { Viewer } from '../../viewer'
import * as THREE from 'three'
import { SimpleInstanceSubmesh } from '../../../vim-loader/mesh'
import { ObjectAttribute } from '../../../vim-loader/objectAttributes'
import { ColorAttribute } from '../../../vim-loader/colorAttributes'

/**
 * Marker gizmo that display an interactive sphere at a 3D positions
 * Marker gizmos are still under development.
 */
<<<<<<< HEAD
export class GizmoMarker {
  public readonly type = 'Marker'
=======
export class GizmoMarker implements IObject {
  public readonly type: ObjectType = 'Marker'
>>>>>>> c8d6f7b3
  private _viewer: Viewer
  private _submesh: SimpleInstanceSubmesh

  /**
   * The vim object from which this object came from.
   */
  vim: Vim | undefined

  /**
   * The bim element index associated with this object.
   */
  element: number | undefined

  /**
   * The geometry instances  associated with this object.
   */
  instances: number[] | undefined

  private _outlineAttribute: ObjectAttribute<boolean>
  private _visibleAttribute: ObjectAttribute<boolean>
  private _coloredAttribute: ObjectAttribute<boolean>
  private _focusedAttribute: ObjectAttribute<boolean>
  private _colorAttribute: ColorAttribute

  constructor (viewer: Viewer, submesh: SimpleInstanceSubmesh) {
    this._viewer = viewer
    this._submesh = submesh

    const array = [submesh]
    this._outlineAttribute = new ObjectAttribute(
      false,
      'selected',
      'selected',
      array,
      (v) => (v ? 1 : 0)
    )

    this._visibleAttribute = new ObjectAttribute(
      true,
      'ignore',
      'ignore',
      array,
      (v) => (v ? 0 : 1)
    )

    this._focusedAttribute = new ObjectAttribute(
      false,
      'focused',
      'focused',
      array,
      (v) => (v ? 1 : 0)
    )

    this._coloredAttribute = new ObjectAttribute(
      false,
      'colored',
      'colored',
      array,
      (v) => (v ? 1 : 0)
    )

    this._colorAttribute = new ColorAttribute(array, undefined, undefined)
<<<<<<< HEAD
    this.color = new THREE.Color(1, 0.1, 0.1)
=======
    this.color = new THREE.Color(0xff1a1a)
>>>>>>> c8d6f7b3
  }

  updateMesh (mesh: SimpleInstanceSubmesh) {
    this._submesh = mesh
    const array = [this._submesh]
    this._visibleAttribute.updateMeshes(array)
    this._focusedAttribute.updateMeshes(array)
    this._outlineAttribute.updateMeshes(array)
    this._colorAttribute.updateMeshes(array)
    this._coloredAttribute.updateMeshes(array)
    this._viewer.renderer.needsUpdate = true
  }

  /** Sets the position of the marker in the 3d scene */
  set position (value: THREE.Vector3) {
    const m = new THREE.Matrix4()
    m.compose(value, new THREE.Quaternion(), new THREE.Vector3(1, 1, 1))
    this._submesh.mesh.setMatrixAt(this._submesh.index, m)
    this._submesh.mesh.instanceMatrix.needsUpdate = true
  }

  get position () {
    const m = new THREE.Matrix4()
    this._submesh.mesh.getMatrixAt(0, m)
    return new THREE.Vector3().setFromMatrixPosition(m)
  }

  /**
   * Always false
   */
  get hasMesh (): boolean {
    return false
  }

  /**
   * Applies a color override instead of outlines.
   */
  get outline (): boolean {
    return this._outlineAttribute.value
  }

  set outline (value: boolean) {
    this._outlineAttribute.apply(value)
  }

  /**
   * Enlarges the gizmo to indicate focus.
   */
  get focused (): boolean {
    return this._focusedAttribute.value
  }

  set focused (value: boolean) {
    this._focusedAttribute.apply(value)
    this._viewer.renderer.needsUpdate = true
  }

  /**
   * Determines if the gizmo will be rendered.
   */
  get visible (): boolean {
    return this._visibleAttribute.value
  }

  set visible (value: boolean) {
    this._visibleAttribute.apply(value)
    this._viewer.renderer.needsUpdate = true
  }

  get color (): THREE.Color {
    return this._colorAttribute.value
  }

  set color (color: THREE.Color) {
    if (color) {
      this._coloredAttribute.apply(true)
      this._colorAttribute.apply(color)
    } else {
      this._coloredAttribute.apply(false)
    }
    this._viewer.renderer.needsUpdate = true
  }

  get size () {
    const matrix = new THREE.Matrix4()
    this._submesh.mesh.getMatrixAt(this._submesh.index, matrix)
    return matrix.elements[0]
  }

  set size (value: number) {
    const matrix = new THREE.Matrix4()
    this._submesh.mesh.getMatrixAt(this._submesh.index, matrix)
    matrix.elements[0] = value
    matrix.elements[5] = value
    matrix.elements[10] = value
    this._submesh.mesh.setMatrixAt(this._submesh.index, matrix)
    this._submesh.mesh.instanceMatrix.needsUpdate = true
    this._viewer.renderer.needsUpdate = true
  }

  /**
   * Retrieves the bounding box of the object from cache or computes it if needed.
   * Returns a unit box arount the marker position.
   * @returns {THREE.Box3 | undefined} The bounding box of the object.
   */
  getBoundingBox (): THREE.Box3 {
    return new THREE.Box3().setFromCenterAndSize(this.position.clone(), new THREE.Vector3(1, 1, 1))
<<<<<<< HEAD
=======
  }

  /**
   * Retrieves the center position of this object.
   * @param {THREE.Vector3} [target=new THREE.Vector3()] Optional parameter specifying where to copy the center position data.
   * A new instance is created if none is provided.
   * @returns {THREE.Vector3 | undefined} The center position of the object.
   */
  public getCenter (target?: THREE.Vector3): THREE.Vector3 {
    return (target ?? new THREE.Vector3()).copy(this.position)
>>>>>>> c8d6f7b3
  }
}<|MERGE_RESOLUTION|>--- conflicted
+++ resolved
@@ -9,13 +9,8 @@
  * Marker gizmo that display an interactive sphere at a 3D positions
  * Marker gizmos are still under development.
  */
-<<<<<<< HEAD
 export class GizmoMarker {
   public readonly type = 'Marker'
-=======
-export class GizmoMarker implements IObject {
-  public readonly type: ObjectType = 'Marker'
->>>>>>> c8d6f7b3
   private _viewer: Viewer
   private _submesh: SimpleInstanceSubmesh
 
@@ -78,11 +73,7 @@
     )
 
     this._colorAttribute = new ColorAttribute(array, undefined, undefined)
-<<<<<<< HEAD
-    this.color = new THREE.Color(1, 0.1, 0.1)
-=======
     this.color = new THREE.Color(0xff1a1a)
->>>>>>> c8d6f7b3
   }
 
   updateMesh (mesh: SimpleInstanceSubmesh) {
@@ -190,18 +181,5 @@
    */
   getBoundingBox (): THREE.Box3 {
     return new THREE.Box3().setFromCenterAndSize(this.position.clone(), new THREE.Vector3(1, 1, 1))
-<<<<<<< HEAD
-=======
-  }
-
-  /**
-   * Retrieves the center position of this object.
-   * @param {THREE.Vector3} [target=new THREE.Vector3()] Optional parameter specifying where to copy the center position data.
-   * A new instance is created if none is provided.
-   * @returns {THREE.Vector3 | undefined} The center position of the object.
-   */
-  public getCenter (target?: THREE.Vector3): THREE.Vector3 {
-    return (target ?? new THREE.Vector3()).copy(this.position)
->>>>>>> c8d6f7b3
   }
 }
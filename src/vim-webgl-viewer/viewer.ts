/**
 @author VIM / https://vimaec.com
*/

// external
import * as THREE from 'three'
import * as BufferGeometryUtils from 'three/examples/jsm/utils/BufferGeometryUtils'

// internal
import {
  ModelSettings,
  ViewerSettings,
  ModelOptions,
  ViewerOptions
} from './viewerSettings'
import { ViewerCamera } from './viewerCamera'
import { ViewerInput } from './viewerInput'
import { VIMLoader, BufferGeometryBuilder } from '../vim-loader/VIMLoader'

import { Selection } from './selection'
import { ViewerEnvironment } from './viewerEnvironment'
import { ViewerRenderer } from './viewerRenderer'

// loader
import { VimScene } from '../vim-loader/vimScene'
import { VimParser } from '../vim-loader/vimParser'

export { VimParser} from '../vim-loader/vimParser';

export type ViewerState =
  | 'Uninitialized'
  | [state: 'Downloading', progress: number]
  | 'Processing'
  | [state: 'Error', error: ErrorEvent]
  | 'Ready'

const NO_SCENE_LOADED = 'No loaded in viewer. Ignoring'

export class Viewer {
  settings: ViewerSettings

  environment: ViewerEnvironment
  renderer: ViewerRenderer
  selection: Selection
  camera: ViewerCamera
  controls: ViewerInput  

  // State
  modelSettings: ModelSettings | undefined
  vimScene: VimScene | undefined
  state: ViewerState = 'Uninitialized'
  static stateChangeEvent = 'viewerStateChangedEvent'

  constructor (options?: Partial<ViewerOptions>) {
    this.settings = new ViewerSettings(options)

    const canvas = Viewer.getOrCreateCanvas(this.settings.getCanvasId())
    this.renderer = new ViewerRenderer(canvas, this.settings)

    this.camera = new ViewerCamera(this.renderer, this.settings)

    this.environment = ViewerEnvironment.createDefault()
<<<<<<< HEAD
    this.renderer.addManyToScene(this.environment.getElements())
=======
    this.render.addObjects(this.environment.getElements())
>>>>>>> 1f8ac71c

    // Input and Selection
    this.controls = new ViewerInput(this)
    this.controls.register()
    this.selection = new Selection(this)

    // Start Loop
    this.ApplySettings()
    this.animate()
  }

  // Calls render, and asks the framework to prepare the next frame
  private animate () {
    requestAnimationFrame(() => this.animate())

    // Camera
    const timeDelta = this.renderer.clock.getDelta()
    this.camera.frameUpdate(timeDelta)

    // Model
    this.renderer.render()
  }

  /**
   * Load a vim model into the viewer from local or remote location
   * @param options model options
   * @param onLoad callback on model loaded
   * @param onProgress callback on download progresss and on processing started
   * @param onError callback on error
   */
  public loadModel (
    options?: Partial<ModelOptions>,
    onLoad?: (response: VimScene) => void,
    onProgress?: (request: ProgressEvent | 'processing') => void,
    onError?: (event: ErrorEvent) => void
  ) {
    if (this.modelSettings) {
      throw new Error('There is already a model loaded or loading')
    }

    const settings = new ModelSettings(options)

    new VIMLoader().loadFromUrl(
      settings.getURL(),
      (vim) => {
        // Hack to support element filter on first load
        // This is required because the vimscene required to map elements <-> nodes does not exist on first load
        this.modelSettings = settings
        this.vimScene = vim
        this.reloadModel(settings.getOptions())
        this.setState('Ready')
        onLoad?.(vim)
      },
      (progress) => {
        this.setState(
          progress === 'processing'
            ? 'Processing'
            : ['Downloading', progress?.loaded ?? 0]
        )
        onProgress?.(progress)
      },
      (error) => {
        this.modelSettings = undefined
        this.vimScene = undefined
        this.setState(['Error', error])
        onError?.(error)
      }
    )
  }

  private onVimLoaded (vim: VimScene, settings: ModelSettings) {
    this.vimScene = vim
    this.modelSettings = settings

    const matrix = this.modelSettings.getObjectMatrix()

<<<<<<< HEAD
    // Bounding Box
    const box = vim.geometry.boundingBox.clone()
    box.applyMatrix4(matrix)
    this.renderer.boundingBox = box

    // Model
    this.renderer.addToModel(vim.geometry.meshes)
    this.renderer.updateModel(matrix)
    this.renderer.render()
=======
    // Model
    this.render.addModel(vim.geometry)
    this.render.applyMatrix4(matrix)
    this.render.render()
>>>>>>> 1f8ac71c

    this.lookAtModel()
    this.ApplySettings()
  }

  private setState = (state: ViewerState) => {
    this.state = state
    const event = new CustomEvent(Viewer.stateChangeEvent, {
      detail: this.state,
      bubbles: true
    })
    this.renderer.canvas.dispatchEvent(event)
  }

  private static getOrCreateCanvas (canvasId?: string) {
    let canvas = canvasId
      ? (document.getElementById(canvasId) as HTMLCanvasElement)
      : undefined

    if (!canvas) {
      canvas = document.createElement('canvas')
      document.body.appendChild(canvas)
    }
    return canvas
  }

  /**
   * Unload existing model to get ready to load a new model
   */
  unloadModel () {
    this.vimScene = undefined
    this.modelSettings = undefined
    this.render.clearModels()
    this.selection.clear()
    this.setState('Uninitialized')
  }

  /**
   * Unload existing model and reloads it without redownloading it
   * @param options full model options, same as for loadModel
   */
  reloadModel (options: ModelOptions) {
    if (!this.vimScene) throw new Error(NO_SCENE_LOADED)

    const settings = new ModelSettings(options)
    // Go from Element Ids -> Node Indices
    const elementIds = settings.getElementIdsFilter()
    const nodeIndices = elementIds
      ? new Set(this.vimScene.getNodeIndicesFromElementIds(elementIds))
      : undefined

    const scene = new VIMLoader().loadFromVim(this.vimScene.vim, nodeIndices)
    this.unloadModel()
    this.onVimLoaded(scene, settings)
    this.setState('Ready')
  }

  /**
   * Reloads the current model with the same settings except it applies a new element filter
   * @param includedElementIds array of element ids to keep, passing undefined will load the whole model
   */
  filter (includedElementIds: number[] | undefined) {
    if (!this.modelSettings) throw new Error(NO_SCENE_LOADED)
    const options = this.modelSettings.getOptions()
    options.elementIds = includedElementIds
    this.reloadModel(options)
  }

  // TODO: Handle case where an element Id is not unique
  /**
   * Get the element index from the element Id
   * @param elementId id of element
   * @returns index of element
   */
  getElementIndexFromElementId = (elementId: number) => {
    if (!this.vimScene) throw new Error(NO_SCENE_LOADED)
    return this.vimScene.getElementIndexFromElementId(elementId)
  }

  /**
   * Get the parent element index from a node index
   * @param nodeIndex index of node
   * @returns index of element
   */
  getElementIndexFromNodeIndex(nodeIndex: number) : number {
    if (!this.vimScene) throw new Error(NO_SCENE_LOADED)
    return this.vimScene.getElementIndexFromNodeIndex(nodeIndex)
  }

  /**
   * Get the element index related to given mesh
   * @param mesh instanced mesh
   * @param index index into the instanced mesh
   * @returns index of element
   */
  getElementIndexFromMeshInstance(mesh: THREE.Mesh, index: number) : number {
    if (!this.vimScene) throw new Error(NO_SCENE_LOADED)
    const nodeIndex = this.vimScene.getNodeIndexFromMesh(mesh, index)
    return this.vimScene.getElementIndexFromNodeIndex(nodeIndex)
  }

  /**
   * highlight all geometry related to and element
   * @param elementIndex index of element
   * @returns a disposer function for the created geometry
   */
  highlightElementByIndex (elementIndex: number): Function {
    if (!this.vimScene) throw new Error(NO_SCENE_LOADED)
    const nodes = this.vimScene.getNodeIndicesFromElementIndex(elementIndex)
    if (!nodes) {
      console.error('Could not find nodes geometry for element index: ' + elementIndex)
      return () => {}
    }

    const geometry = this.createBufferGeometryFromNodeIndices(nodes)
    if (!geometry) {
      console.error('Could not create geometry for element index: ' + elementIndex)
      return () => {}
    }

    const disposer = this.highlight(geometry)

    return () => {
      disposer()
      geometry.dispose()
    }
  }

  /**
   * Compute total bounding box of all geometries related to an element
   * @param elementIndex index of element
   * @returns THREE bounding
   */
  getBoundingBoxForElementIndex (elementIndex: number): THREE.Box3 | null {
    if (!this.vimScene) throw new Error(NO_SCENE_LOADED)
    const nodes = this.vimScene.getNodeIndicesFromElementIndex(elementIndex)
    if (!nodes) {
      console.error('Could not find nodes for : ' + elementIndex)
      return null
    }

    const geometry = this.createBufferGeometryFromNodeIndices(nodes)
    if (!geometry) {
      console.error(
        'Could not create geometry for element index: ' + elementIndex
      )
      return null
    }
    geometry.computeBoundingBox()
    const result = geometry.boundingBox
    geometry.dispose()
    return result
  }

  /**
   * Select all geometry related to a given element
   * @param elementIndex index of element
   */
  selectByElementIndex (elementIndex: number) {
    if (!this.vimScene) throw new Error(NO_SCENE_LOADED)
    console.log('Selecting element with index: ' + elementIndex)
<<<<<<< HEAD
    console.log('Bim Element Name: ' + this.vimScene.getElementName(elementIndex))
=======
    console.log(
      'Bim Element Name: ' + this.vimScene.getElementName(elementIndex)
    )
    console.log('Bim Element Id: ' + this.vimScene.getElementId(elementIndex))
>>>>>>> 1f8ac71c
    this.selection.select(elementIndex)
  }

  /**
   * Clear current selection
   */
  clearSelection () {
    this.selection.clear()
    console.log('Cleared Selection')
  }

  /**
   * Move the camera to frame all geometry related to an element
   * @param elementIndex index of element
   */
  lookAtElementIndex (elementIndex: number) {
    const box = this.getBoundingBoxForElementIndex(elementIndex)
    if (!box) {
      console.error(
        'Could not create geometry for element index: ' + elementIndex
      )
      return
    }

    const sphere = box.getBoundingSphere(new THREE.Sphere())
    this.camera.lookAtSphere(sphere, true)
  }

  /**
   * Move the camera to frame current selection
   */
  lookAtSelection () {
    if (this.selection.hasSelection()) {
      this.camera.lookAtSphere(this.selection.boundingSphere!)
    } else {
      this.camera.frameScene(this.renderer.getBoundingSphere())
    }
  }

  /**
   * Move the camera to frame the whole model
   */
  lookAtModel () {
    this.camera.frameScene(this.renderer.getBoundingSphere())
  }

  /**
   * Apply modified viewer settings
   */
  public ApplySettings () {
    this.environment.applySettings(
      this.settings,
      this.modelSettings,
<<<<<<< HEAD
      this.renderer.boundingBox
=======
      this.render.getBoundingBox()
>>>>>>> 1f8ac71c
    )
    this.camera.applySettings(
      this.settings,
      this.renderer.getBoundingSphere()
    )
  }

  // TODO: Move to geometry layer
  private highlight (geometry: THREE.BufferGeometry): Function {
    const wireframe = new THREE.WireframeGeometry(geometry)
    const material = new THREE.LineBasicMaterial({
      depthTest: false,
      opacity: 0.5,
      color: new THREE.Color(0x0000ff),
      transparent: true
    })
    const line = new THREE.LineSegments(wireframe, material)

<<<<<<< HEAD
    this.renderer.addManyToScene([line])
=======
    this.render.addObjects([line])
>>>>>>> 1f8ac71c

    // returns disposer
    return () => {
      this.renderer.scene.remove(line)
      wireframe.dispose()
      material.dispose()
    }
  }

  // TODO: Move Somewhere
  private createBufferGeometryFromNodeIndices (
    nodeIndices: number[]
  ): THREE.BufferGeometry | null {
    if (!this.vimScene || !this.modelSettings) throw new Error(NO_SCENE_LOADED)
    const scene = this.vimScene

    // Create geometry for every node
    const geometries: THREE.BufferGeometry[] = []
    nodeIndices.forEach((nodeIndex) => {
      const builder = new BufferGeometryBuilder(scene.vim.g3d)
      const g = builder.createGeometryFromInstanceIndex(nodeIndex)
      if (g) geometries.push(g)
    })

    // bail if none of the node had geometry
    if (geometries.length === 0) return null

    // Merge all geometry
    const geometry = BufferGeometryUtils.mergeBufferGeometries(geometries)
    geometry.applyMatrix4(this.modelSettings.getObjectMatrix())

    // Dispose intermediate geometries
    geometries.forEach((b) => b.dispose)

    return geometry
  }
}

<|MERGE_RESOLUTION|>--- conflicted
+++ resolved
@@ -60,11 +60,7 @@
     this.camera = new ViewerCamera(this.renderer, this.settings)
 
     this.environment = ViewerEnvironment.createDefault()
-<<<<<<< HEAD
     this.renderer.addManyToScene(this.environment.getElements())
-=======
-    this.render.addObjects(this.environment.getElements())
->>>>>>> 1f8ac71c
 
     // Input and Selection
     this.controls = new ViewerInput(this)
@@ -141,7 +137,6 @@
 
     const matrix = this.modelSettings.getObjectMatrix()
 
-<<<<<<< HEAD
     // Bounding Box
     const box = vim.geometry.boundingBox.clone()
     box.applyMatrix4(matrix)
@@ -151,12 +146,6 @@
     this.renderer.addToModel(vim.geometry.meshes)
     this.renderer.updateModel(matrix)
     this.renderer.render()
-=======
-    // Model
-    this.render.addModel(vim.geometry)
-    this.render.applyMatrix4(matrix)
-    this.render.render()
->>>>>>> 1f8ac71c
 
     this.lookAtModel()
     this.ApplySettings()
@@ -318,14 +307,7 @@
   selectByElementIndex (elementIndex: number) {
     if (!this.vimScene) throw new Error(NO_SCENE_LOADED)
     console.log('Selecting element with index: ' + elementIndex)
-<<<<<<< HEAD
     console.log('Bim Element Name: ' + this.vimScene.getElementName(elementIndex))
-=======
-    console.log(
-      'Bim Element Name: ' + this.vimScene.getElementName(elementIndex)
-    )
-    console.log('Bim Element Id: ' + this.vimScene.getElementId(elementIndex))
->>>>>>> 1f8ac71c
     this.selection.select(elementIndex)
   }
 
@@ -379,11 +361,7 @@
     this.environment.applySettings(
       this.settings,
       this.modelSettings,
-<<<<<<< HEAD
       this.renderer.boundingBox
-=======
-      this.render.getBoundingBox()
->>>>>>> 1f8ac71c
     )
     this.camera.applySettings(
       this.settings,
@@ -402,11 +380,7 @@
     })
     const line = new THREE.LineSegments(wireframe, material)
 
-<<<<<<< HEAD
     this.renderer.addManyToScene([line])
-=======
-    this.render.addObjects([line])
->>>>>>> 1f8ac71c
 
     // returns disposer
     return () => {

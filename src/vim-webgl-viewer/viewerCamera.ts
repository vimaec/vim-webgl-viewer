--- conflicted
+++ resolved
@@ -100,13 +100,8 @@
     this.TargetOrbitalDistance = this.CurrentOrbitalDistance
   }
 
-<<<<<<< HEAD
-  applySettings (newSettings: ViewerSettings) {
-=======
   applySettings (newSettings: ViewerSettings, modelSphere?: THREE.Sphere) {
     // Mode
-
->>>>>>> 00930718
     this.MouseOrbit = newSettings.raw.mouseOrbit
 
     // Camera
@@ -114,11 +109,6 @@
     this.camera.zoom = newSettings.raw.camera.zoom
     this.camera.near = newSettings.raw.camera.near
     this.camera.far = newSettings.raw.camera.far
-<<<<<<< HEAD
-    this.camera.updateProjectionMatrix()
-    this.settings = newSettings
-=======
-
     this.camera.updateProjectionMatrix()
 
     // Controls
@@ -128,7 +118,6 @@
     }
     this.MoveSpeed = newSettings.getCameraMoveSpeed()
     this.RotateSpeed = newSettings.getCameraRotateSpeed()
->>>>>>> 00930718
   }
 
   applyLocalImpulse (impulse: THREE.Vector3) {

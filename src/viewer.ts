/**
 @author VIM / https://vimaec.com
*/

import * as THREE from 'three'
import deepmerge from 'deepmerge'
import { VimScene } from './vim'
import { ViewerSettings } from './viewerSettings'
import { ViewerCamera } from './viewerCamera'
import { ViewerInput } from './viewerInput'
import { ViewerGui } from './viewerGui'
import { loadAny } from './viewerLoader'
import Stats from 'stats.js'
import { Selection } from './selection'
import { ViewerEnvironment } from './viewerEnvironment'
import { ViewerRenderer } from './viewerRenderer'
import { ViewerDocument } from './ViewerDocument'

export class Viewer {
  stats: any
  settings: any

  htmlDocument: ViewerDocument
  environment: ViewerEnvironment
  render: ViewerRenderer
  selection: Selection
  cameraController: ViewerCamera
  controls: ViewerInput

  vimScene: VimScene | undefined

  constructor (options: Record<string, unknown>) {
    this.settings = deepmerge(ViewerSettings.default, options, undefined)
    this.htmlDocument = new ViewerDocument(this.settings)

    // Create a new DAT.gui controller
    if (this.settings.showGui) {
      ViewerGui.bind(this.settings, (settings) => {
        this.settings = settings
        this.ApplySettings()
      })
    }
    this.render = new ViewerRenderer(this.htmlDocument.canvas)
    this.cameraController = new ViewerCamera(this.render.camera, this.settings)

    this.environment = ViewerEnvironment.createDefault()

    // Add Stats display
    if (this.settings.showStats) {
      this.stats = new Stats()
      this.stats.dom.style.top = '84px'
      this.stats.dom.style.left = '16px'
      document.body.appendChild(this.stats.dom)
    }

    // Input and Selection
    this.controls = new ViewerInput(
      this.htmlDocument.canvas,
      this.cameraController,
      this
    )
    this.controls.register()
    this.selection = new Selection(this)

    // Add all of the appropriate mouse, touch-pad, and keyboard listeners
    // Load Vim
    loadAny(this.settings.url, this.loadInScene.bind(this))

    // Start Loop
    this.ApplySettings()
    this.animate()
  }

  prepareDocument () {}

  loadInScene (
    result:
      | VimScene
      | THREE.Scene
      | THREE.Group
      | THREE.Object3D
      | THREE.BufferGeometry
  ) {
    if (result instanceof VimScene) {
      this.onVimLoaded(result)
    } else if (result instanceof THREE.Scene) {
      result.traverse((obj) => {
        if (obj instanceof THREE.Mesh) this.render.addToModel([obj])
      })
    } else if (result instanceof THREE.BufferGeometry) {
      result.computeVertexNormals()
      this.render.addToModel([new THREE.Mesh(result)])
    } else if (
      result instanceof THREE.Group ||
      result instanceof THREE.Object3D
    ) {
      this.render.addToModel([result])
    }

    if (!this.render.boundingSphere) {
      this.render.computeBoundingSphere(this.getViewMatrix())
    }

    this.focusModel()
    this.ApplySettings()
  }

  onVimLoaded (vim: VimScene) {
    this.vimScene = vim
    console.log('Adding models to scene')
    this.render.addToModel(vim.geometry.meshes)
    console.log('Adding environement to scene')
    this.render.addToScene(this.environment.getElements())

    const sphere = vim.geometry.boundingSphere.clone()
    sphere.applyMatrix4(this.getViewMatrix())
    this.render.boundingSphere = sphere
    this.render.updateModel(this.getViewMatrix())
<<<<<<< HEAD
    console.log('Everything ready')
    console.time('FirstRender')
    this.render.render()
    console.timeEnd('FirstRender')
=======
>>>>>>> 91cab190
  }

  // Calls render, and asks the framework to prepare the next frame
  animate () {
    requestAnimationFrame(() => this.animate())

    // Camera
    const timeDelta = this.render.clock.getDelta()
    this.cameraController.frameUpdate(timeDelta)

    // Model
<<<<<<< HEAD
    if (this.settings.autoResize) this.render.fitToCanvas()
=======
    if (this.settings.autoResize) this.render.fitToCanvas()    

    this.render.updateModel(this.getViewMatrix())
    
>>>>>>> 91cab190
    this.render.render()

    // Stats
    if (this.stats) {
      this.stats.update()
    }
  }

  // TODO Not create this everytime, Not apply this every time either.
  getViewMatrix () {
    const pos = this.settings.object.position
    const rot = toQuaternion(this.settings.object.rotation)
    const scl = scalarToVec(0.1)
    const matrix = new THREE.Matrix4().compose(pos, rot, scl)
    return matrix
  }

  highlight (geometry: THREE.BufferGeometry): Function {
    const wireframe = new THREE.WireframeGeometry(geometry)
    const material = new THREE.LineBasicMaterial({
      depthTest: false,
      opacity: 0.5,
      color: new THREE.Color(0x0000ff),
      transparent: true
    })
    const line = new THREE.LineSegments(wireframe, material)

    this.render.addToScene([line])

    // returns disposer
    return () => {
      this.render.scene.remove(line)
      wireframe.dispose()
      material.dispose()
    }
  }

  createWorldGeometry (mesh: THREE.Mesh, index: number) {
    const geometry = mesh.geometry.clone()

    let matrix = new THREE.Matrix4()
    if (mesh instanceof THREE.InstancedMesh) mesh.getMatrixAt(index, matrix)
    else matrix.copy(mesh.matrix)
    matrix = this.getViewMatrix().multiply(matrix)
    geometry.applyMatrix4(matrix)

    return geometry
  }

  selectByElementId (elementId: number) {
    if (!this.vimScene) return
    const meshes = this.vimScene.getMeshesFromElement(elementId)
    if (meshes) this.select(meshes[0][0], meshes[0][1])
    else console.log(`Could not find mesh for elemetId ${elementId}`)
  }

  select (mesh: THREE.Mesh, index: number) {
    if (!this.vimScene) return
    if (!mesh) throw new Error('Invalid null mesh')
    if (index < 0) throw new Error('invalid negative index')

    this.selection.select(mesh, index)

    const nodeIndex = this.vimScene.getNodeIndexFromMesh(mesh, index)
    if (nodeIndex === undefined) {
      console.log('Could not find node for given mesh')
      return
    }

    const id = this.vimScene.getElementIdFromNodeIndex(nodeIndex)
    const name = this.vimScene.getElementNameFromNodeIndex(nodeIndex)
    console.log(`Selected Element: ${id} - ${name}`)
  }

  clearSelection () {
    this.selection.reset()
    console.log('Cleared Selection')
  }

  focusSelection () {
    if (this.selection.hasSelection()) {
      this.cameraController.lookAtSphere(this.selection.boundingSphere!)
    } else {
      this.cameraController.frameScene(this.render.boundingSphere)
    }
  }

  focusModel () {
    this.cameraController.frameScene(this.render.boundingSphere)
  }

  // Called every frame in case settings are updated
  ApplySettings () {
    this.render.scene.background = toColor(this.settings.background.color)
    this.environment.applySettings(this.settings)
    this.cameraController.applySettings(this.settings)
  }
}

// Helpers

export function updateMaterial (
  targetMaterial: THREE.MeshPhongMaterial,
  settings: any
) {
  if ('color' in settings) targetMaterial.color = toColor(settings.color)
  if ('flatShading' in settings) {
    targetMaterial.flatShading = settings.flatShading
  }
  if ('emissive' in settings) {
    targetMaterial.emissive = toColor(settings.emissive)
  }
  if ('specular' in settings) {
    targetMaterial.specular = toColor(settings.specular)
  }
  if ('wireframe' in settings) targetMaterial.wireframe = settings.wireframe
  if ('shininess' in settings) targetMaterial.shininess = settings.shininess
}

function isColor (obj: any): boolean {
  return typeof obj === 'object' && 'r' in obj && 'g' in obj && 'b' in obj
}

function toColor (c: any): THREE.Color {
  if (!isColor(c)) {
    throw new Error('Not a color')
  }
  return new THREE.Color(c.r / 255, c.g / 255, c.b / 255)
}

function isVector (obj: any): boolean {
  return typeof obj === 'object' && 'x' in obj && 'y' in obj && 'z' in obj
}
export function toVec (obj: any): THREE.Vector3 {
  if (!isVector(obj)) {
    throw new Error('Not a vector')
  }
  return new THREE.Vector3(obj.x, obj.y, obj.z)
}

function scalarToVec (x: number): THREE.Vector3 {
  return new THREE.Vector3(x, x, x)
}

function toEuler (rot: THREE.Vector3): THREE.Euler {
  return new THREE.Euler(
    (rot.x * Math.PI) / 180,
    (rot.y * Math.PI) / 180,
    (rot.z * Math.PI) / 180
  )
}

function toQuaternion (rot: THREE.Vector3): THREE.Quaternion {
  const q = new THREE.Quaternion()
  q.setFromEuler(toEuler(rot))
  return q
}<|MERGE_RESOLUTION|>--- conflicted
+++ resolved
@@ -116,13 +116,11 @@
     sphere.applyMatrix4(this.getViewMatrix())
     this.render.boundingSphere = sphere
     this.render.updateModel(this.getViewMatrix())
-<<<<<<< HEAD
+
     console.log('Everything ready')
     console.time('FirstRender')
     this.render.render()
     console.timeEnd('FirstRender')
-=======
->>>>>>> 91cab190
   }
 
   // Calls render, and asks the framework to prepare the next frame
@@ -134,14 +132,8 @@
     this.cameraController.frameUpdate(timeDelta)
 
     // Model
-<<<<<<< HEAD
     if (this.settings.autoResize) this.render.fitToCanvas()
-=======
-    if (this.settings.autoResize) this.render.fitToCanvas()    
-
-    this.render.updateModel(this.getViewMatrix())
-    
->>>>>>> 91cab190
+
     this.render.render()
 
     // Stats

--- conflicted
+++ resolved
@@ -6,7 +6,7 @@
 import deepmerge from 'deepmerge'
 import { VimScene } from './vim'
 import { ViewerSettings } from './viewer_settings'
-import { ViewerCamera, direction } from './viewer_camera'
+import { ViewerCamera } from './viewer_camera'
 import { ViewerInput } from './viewer_input'
 import { ViewerGui } from './viewer_gui'
 import { loadAny } from './viewer_loader'
@@ -27,14 +27,14 @@
 
   stats: any
   settings: any
-  camera: THREE.PerspectiveCamera 
-  renderer: THREE.WebGLRenderer 
+  camera: THREE.PerspectiveCamera
+  renderer: THREE.WebGLRenderer
   scene: THREE.Scene
   meshes = []
 
-  plane: THREE.Mesh 
+  plane: THREE.Mesh
   skyLight: THREE.HemisphereLight
-  sunLight: THREE.DirectionalLight 
+  sunLight: THREE.DirectionalLight
   material: THREE.MeshPhongMaterial
   removeListeners: Function
 
@@ -46,7 +46,7 @@
   vimScene: VimScene
   boundingSphere: THREE.Sphere
 
-  clock = new THREE.Clock();
+  clock = new THREE.Clock()
 
   constructor () {
     this.canvas = undefined
@@ -63,7 +63,7 @@
       canvas: this.canvas
     })
     this.renderer.setPixelRatio(window.devicePixelRatio)
-    this.renderer.shadowMap.enabled = true;
+    this.renderer.shadowMap.enabled = true
 
     // Create the camera and size everything appropriately
     this.camera = new THREE.PerspectiveCamera()
@@ -90,24 +90,24 @@
     this.scene.add(this.plane)
 
     // Lights
-    this.skyLight = new THREE.HemisphereLight( 0xffffff, 0xffffff, 0.6 );
-    this.skyLight.color.setHSL( 0.6, 1, 0.6 );
-    this.skyLight.groundColor.setHSL( 0.095, 1, 0.75 );
-    this.skyLight.position.set( 0, 50, 0 );
-    this.scene.add( this.skyLight );
-
-    const hemiLightHelper = new THREE.HemisphereLightHelper( this.skyLight, 10 );
-    this.scene.add( hemiLightHelper );
+    this.skyLight = new THREE.HemisphereLight(0xffffff, 0xffffff, 0.6)
+    this.skyLight.color.setHSL(0.6, 1, 0.6)
+    this.skyLight.groundColor.setHSL(0.095, 1, 0.75)
+    this.skyLight.position.set(0, 50, 0)
+    this.scene.add(this.skyLight)
+
+    const hemiLightHelper = new THREE.HemisphereLightHelper(this.skyLight, 10)
+    this.scene.add(hemiLightHelper)
 
     //
-    this.sunLight = new THREE.DirectionalLight( 0xffffff, 1 );
-    this.sunLight.color.setHSL( 0.1, 1, 0.95 );
-    this.sunLight.position.set( - 1, 1.75, 1 );
-    this.sunLight.position.multiplyScalar( 30 );
-    this.scene.add( this.sunLight );
-
-    const dirLightHelper = new THREE.DirectionalLightHelper( this.sunLight, 10 );
-    this.scene.add( dirLightHelper );
+    this.sunLight = new THREE.DirectionalLight(0xffffff, 1)
+    this.sunLight.color.setHSL(0.1, 1, 0.95)
+    this.sunLight.position.set(-1, 1.75, 1)
+    this.sunLight.position.multiplyScalar(30)
+    this.scene.add(this.sunLight)
+
+    const dirLightHelper = new THREE.DirectionalLightHelper(this.sunLight, 10)
+    this.scene.add(dirLightHelper)
 
     // Material
     this.material = new THREE.MeshPhongMaterial({
@@ -253,10 +253,10 @@
   // Calls render, and asks the framework to prepare the next frame
   animate () {
     requestAnimationFrame(() => this.animate())
-    var timeDelta = this.clock.getDelta();
+    const timeDelta = this.clock.getDelta()
     this.resizeCanvas()
     this.updateObjects()
-    this.cameraController.frameUpdate(timeDelta);
+    this.cameraController.frameUpdate(timeDelta)
     this.renderer.render(this.scene, this.camera)
     if (this.stats) {
       this.stats.update()
@@ -375,13 +375,29 @@
     this.updateMaterial(this.plane.material, this.settings.plane.material)
     this.plane.position.copy(toVec(this.settings.plane.position))
     this.cameraController.applySettings(this.settings)
-    
-    this.skyLight.color.setHSL( this.settings.skylight.skyColor.h, this.settings.skylight.skyColor.s, this.settings.skylight.skyColor.l );
-    this.skyLight.groundColor.setHSL( this.settings.skylight.groundColor.h, this.settings.skylight.groundColor.s, this.settings.skylight.groundColor.l );
-    this.skyLight.intensity = this.settings.skylight.intensity;
-    this.sunLight.color.setHSL( this.settings.sunLight.color.h, this.settings.sunLight.color.s, this.settings.sunLight.color.l );
-    this.sunLight.position.set( this.settings.sunLight.position.x, this.settings.sunLight.position.y, this.settings.sunLight.position.z );
-    this.sunLight.intensity = this.settings.sunLight.intensity;
+
+    this.skyLight.color.setHSL(
+      this.settings.skylight.skyColor.h,
+      this.settings.skylight.skyColor.s,
+      this.settings.skylight.skyColor.l
+    )
+    this.skyLight.groundColor.setHSL(
+      this.settings.skylight.groundColor.h,
+      this.settings.skylight.groundColor.s,
+      this.settings.skylight.groundColor.l
+    )
+    this.skyLight.intensity = this.settings.skylight.intensity
+    this.sunLight.color.setHSL(
+      this.settings.sunLight.color.h,
+      this.settings.sunLight.color.s,
+      this.settings.sunLight.color.l
+    )
+    this.sunLight.position.set(
+      this.settings.sunLight.position.x,
+      this.settings.sunLight.position.y,
+      this.settings.sunLight.position.z
+    )
+    this.sunLight.intensity = this.settings.sunLight.intensity
   }
 
   updateMaterial (targetMaterial, settings) {
@@ -409,195 +425,6 @@
   }
 }
 
-<<<<<<< HEAD
-const KEYS = {
-  A: 65,
-  D: 68,
-  Q: 81,
-  E: 69,
-  S: 83,
-  W: 87,
-  LEFTARROW: 37,
-  UPARROW: 38,
-  RIGHTARROW: 39,
-  DOWNARROW: 40,
-  HOME: 36,
-  END: 37,
-  PAGEUP: 33,
-  PAGEDOWN: 34,
-
-  // Selection
-  Z: 90,
-  ESCAPE: 27
-}
-
-// TODO: Fix circular dependency
-class ViewerInput {
-  canvas: HTMLCanvasElement
-  settings: any
-  cameraController: ViewerCamera
-  unregister: Function
-  isMouseDown: Boolean
-
-  // TODO: Fix circular dependency
-  viewer: Viewer
-  focusDisposer: Function
-
-  constructor (
-    canvas: HTMLCanvasElement,
-    settings: any,
-    cameraController: ViewerCamera
-  ) {
-    this.canvas = canvas
-    this.settings = settings
-    this.cameraController = cameraController
-    this.unregister = function () {}
-    this.isMouseDown = false
-  }
-
-  register () {
-    this.canvas.addEventListener('mousedown', this.onMouseDown)
-    this.canvas.addEventListener('wheel', this.onMouseWheel)
-    this.canvas.addEventListener('mousemove', this.onMouseMove)
-    this.canvas.addEventListener('mouseup', this.onMouseUp)
-    document.addEventListener('keydown', this.onKeyDown)
-
-    this.unregister = function () {
-      this.canvas.removeEventListener('mousedown', this.onMouseDown)
-      this.canvas.removeEventListener('wheel', this.onMouseWheel)
-      this.canvas.removeEventListener('mousemove', this.onMouseMove)
-      this.canvas.removeEventListener('mouseup', this.onMouseUp)
-      document.removeEventListener('keydown', this.onKeyDown)
-
-      this.isMouseDown = false
-      this.unregister = function () {}
-    }
-  }
-
-  onKeyDown = (event) => {
-    let speed = this.settings.camera.controls.speed
-    if (event.shiftKey) {
-      speed *= this.settings.camera.controls.shiftMultiplier
-    }
-    if (event.altKey) {
-      speed *= this.settings.camera.controls.altMultiplier
-    }
-    switch (event.keyCode) {
-      // Selection
-      case KEYS.ESCAPE:
-        this.viewer.clearSelection()
-        break
-      case KEYS.Z:
-        this.viewer.focusSelection()
-        break
-      // Camera
-      case KEYS.A:
-        this.cameraController.moveCameraBy(direction.left, speed)
-        break
-      case KEYS.LEFTARROW:
-        this.cameraController.moveCameraBy(direction.left, speed, true)
-        break
-      case KEYS.D:
-        this.cameraController.moveCameraBy(direction.right, speed)
-        break
-      case KEYS.RIGHTARROW:
-        this.cameraController.moveCameraBy(direction.right, speed, true)
-        break
-      case KEYS.W:
-        this.cameraController.moveCameraBy(direction.forward, speed)
-        break
-      case KEYS.UPARROW:
-        this.cameraController.moveCameraBy(direction.forward, speed, true)
-        break
-      case KEYS.S:
-        this.cameraController.moveCameraBy(direction.back, speed)
-        break
-      case KEYS.DOWNARROW:
-        this.cameraController.moveCameraBy(direction.back, speed, true)
-        break
-      case KEYS.E:
-      case KEYS.PAGEUP:
-        this.cameraController.moveCameraBy(direction.up, speed)
-        break
-      case KEYS.Q:
-      case KEYS.PAGEDOWN:
-        this.cameraController.moveCameraBy(direction.down, speed)
-        break
-      case KEYS.HOME:
-        this.cameraController.resetCamera()
-        break
-      default:
-        return
-    }
-    event.preventDefault()
-  }
-
-  onMouseMove = (event) => {
-    if (!this.isMouseDown) {
-      return
-    }
-
-    event.preventDefault()
-
-    // https://github.com/mrdoob/three.js/blob/master/examples/jsm/controls/PointerLockControls.js
-    const deltaX =
-      event.movementX || event.mozMovementX || event.webkitMovementX || 0
-    const deltaY =
-      event.movementY || event.mozMovementY || event.webkitMovementY || 0
-    const delta = new THREE.Vector2(deltaX, deltaY)
-
-    if (event.buttons & 2) {
-      this.cameraController.panCameraBy(delta)
-    } else {
-      this.cameraController.rotateCameraBy(delta)
-    }
-  }
-
-  onMouseWheel = (event) => {
-    event.preventDefault()
-    event.stopPropagation()
-    const speed = this.settings.camera.controls.zoomSpeed
-    const dir = event.deltaY > 0 ? direction.back : direction.forward
-    this.cameraController.moveCameraBy(dir, speed)
-  }
-
-  onMouseDown = (event) => {
-    event.preventDefault()
-    this.isMouseDown = true
-
-    const hits = this.mouseRaycast(event.x, event.y)
-    if (hits.length > 0) {
-      const mesh = hits[0].object
-      const index = hits[0].instanceId
-
-      console.log(
-        `Raycast hit. Position (${hits[0].point.x}, ${hits[0].point.y}, ${hits[0].point.z})`
-      )
-      if (mesh instanceof THREE.Mesh) this.viewer.select(mesh, index)
-    }
-
-    // Manually set the focus since calling preventDefault above
-    // prevents the browser from setting it automatically.
-    this.canvas.focus ? this.canvas.focus() : window.focus()
-  }
-
-  mouseRaycast (mouseX, mouseY) {
-    const x = (mouseX / window.innerWidth) * 2 - 1
-    const y = -(mouseY / window.innerHeight) * 2 + 1
-    const mouse = new THREE.Vector2(x, y)
-    const raycaster = new THREE.Raycaster()
-    raycaster.setFromCamera(mouse, this.cameraController.camera)
-    // raycaster.firstHitOnly = true;
-    return raycaster.intersectObjects(this.viewer.meshes)
-  }
-
-  onMouseUp = (_) => {
-    this.isMouseDown = false
-  }
-}
-
-=======
->>>>>>> 6fe9b120
 // TODO: Fix circular dependency
 class Selection {
   // Dependencies

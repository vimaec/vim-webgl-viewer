/**
 @author VIM / https://vimaec.com
*/

import * as THREE from 'three'
import deepmerge from 'deepmerge'
import { VimScene } from './vim'
import { ViewerSettings } from './viewer_settings'
import { ViewerCamera } from './viewer_camera'
import { ViewerInput } from './viewer_input'
import { ViewerGui } from './viewer_gui'
import { loadAny } from './viewer_loader'
import Stats from 'stats.js'
<<<<<<< HEAD
import logo from './assets/logo.png'
=======
import { Selection } from './viewer_selection'
>>>>>>> e866c284

/*
Vim Viewer
Copyright VIMaec LLC, 2020
Licensed under the terms of the MIT License
*/

export class Viewer {
  canvas: HTMLCanvasElement | undefined = undefined
  logo: HTMLImageElement | undefined = undefined
  link: HTMLAnchorElement | undefined = undefined

  stats: any
  settings: any
  camera: THREE.PerspectiveCamera
  renderer: THREE.WebGLRenderer
  scene: THREE.Scene
  meshes = []

  plane: THREE.Mesh
  skyLight: THREE.HemisphereLight
  sunLight: THREE.DirectionalLight
  material: THREE.MeshPhongMaterial
  removeListeners: Function

  // eslint-disable-next-line no-use-before-define
  selection: Selection
  cameraController: ViewerCamera
  // eslint-disable-next-line no-use-before-define
  controls: ViewerInput
  vimScene: VimScene
  boundingSphere: THREE.Sphere

  clock = new THREE.Clock()

  constructor () {
    this.canvas = undefined
  }

  view (options: Record<string, unknown>) {
    this.settings = deepmerge(ViewerSettings.default, options, undefined)

    this.prepareDocument()

    // Renderer
    this.renderer = new THREE.WebGLRenderer({
      antialias: true,
      canvas: this.canvas
    })
    this.renderer.setPixelRatio(window.devicePixelRatio)
    this.renderer.shadowMap.enabled = true

    // Create the camera and size everything appropriately
    this.camera = new THREE.PerspectiveCamera()
    this.cameraController = new ViewerCamera(this.camera, this.settings)
    this.resizeCanvas(true)

    // Create scene object
    this.scene = new THREE.Scene()

    if (this.settings.showGui) {
      // Create a new DAT.gui controller
      ViewerGui.bind(this.settings, (settings) => {
        this.settings = settings
        this.updateScene()
      })
    }

    // Material
    this.material = new THREE.MeshPhongMaterial({
      color: 0xffffffff,
      vertexColors: true,
      flatShading: true,
      side: THREE.DoubleSide,
      shininess: 70
    })

    // Initial scene update: happens if controls change
    this.updateScene()

    // Add Stats display
    if (this.settings.showStats) {
      this.stats = new Stats()
      this.stats.dom.style.top = '84px'
      this.stats.dom.style.left = '16px'
      document.body.appendChild(this.stats.dom)
    }

    // Input and Selection
    this.controls = new ViewerInput(this.canvas, this.cameraController, this)
    this.controls.register()
    this.selection = new Selection(this)

    // Add all of the appropriate mouse, touch-pad, and keyboard listeners
    // Load Vim
    loadAny(this.settings.url, this.loadInScene.bind(this))

    // Start Loop
    this.animate()
  }

  finishScene () {
    // Ground
    this.plane = new THREE.Mesh(
      new THREE.PlaneBufferGeometry(1000, 1000),
      new THREE.MeshPhongMaterial()
    )
    this.plane.rotation.x = -Math.PI / 2
    this.scene.add(this.plane)

    // Lights

    this.skyLight = new THREE.HemisphereLight(0xffffff, 0xffffff, 0.6)
    this.skyLight.color.setHSL(0.6, 1, 0.6)
    this.skyLight.groundColor.setHSL(0.095, 1, 0.75)
    this.skyLight.position.set(0, 50, 0)
    this.scene.add(this.skyLight)

    this.sunLight = new THREE.DirectionalLight(0xffffff, 1)
    this.sunLight.color.setHSL(0.1, 1, 0.95)
    this.sunLight.position.set(-1, 1.75, 1)
    this.sunLight.position.multiplyScalar(30)
    this.scene.add(this.sunLight)

    this.updateScene()
  }

  prepareDocument () {
    // Get or Add Canvas
    let canvas = document.getElementById(this.settings.canvasId)

    if (!canvas) {
      canvas = document.createElement('canvas')
      document.body.appendChild(canvas)
    }
    this.canvas = canvas as HTMLCanvasElement

    // Add Vim logo
    this.logo = document.createElement('img')
    this.logo.src = logo
    this.logo.style.position = 'fixed'
    this.logo.style.top = '16px'
    this.logo.style.left = '16px'
    this.logo.height = 48
    this.logo.width = 128

    // Add logo as link
    this.link = document.createElement('a')
    this.link.href = 'https://vimaec.com'
    this.link.appendChild(this.logo)
    document.body.prepend(this.link)
  }

  loadInScene (
    result:
      | VimScene
      | THREE.Scene
      | THREE.Group
      | THREE.Object3D
      | THREE.BufferGeometry
  ) {
    if (result instanceof VimScene) {
      this.onVimLoaded(result)
      return
    }

    if (result instanceof THREE.Scene) {
      result.traverse((obj) => {
        if (obj instanceof THREE.Mesh) this.addToScene(obj)
      })
    } else if (result instanceof THREE.BufferGeometry) {
      result.computeVertexNormals()
      this.addToScene(new THREE.Mesh(result))
    } else if (
      result instanceof THREE.Group ||
      result instanceof THREE.Object3D
    ) {
      this.addToScene(result)
    }
    // this.boundingSphere = this.computeBoundingSphere(this.scene)
    this.boundingSphere.applyMatrix4(this.getViewMatrix())
    this.focusModel()
  }

  onVimLoaded (vim: VimScene) {
    this.vimScene = vim
    const meshes = vim.geometry.meshes
    meshes.forEach(this.addToScene.bind(this))

    this.boundingSphere = vim.geometry.boundingSphere.clone()
    this.boundingSphere = this.boundingSphere.applyMatrix4(this.getViewMatrix())

    this.finishScene()
    this.focusModel()
  }

  addToScene (object: THREE.Object3D) {
    this.scene.add(object)
    this.meshes.push(object)
  }

  computeBoundingSphere (scene: THREE.Scene): THREE.Sphere {
    let sphere: THREE.Sphere = null

    const grow = (geometry: THREE.BufferGeometry, matrix: THREE.Matrix4) => {
      geometry.computeBoundingSphere()
      let currentSphere = geometry.boundingSphere.clone()
      currentSphere = currentSphere.applyMatrix4(matrix)
      sphere = sphere ? sphere.union(currentSphere) : currentSphere
    }
    const matrix = new THREE.Matrix4()
    scene.traverse((obj) => {
      if (obj instanceof THREE.InstancedMesh) {
        for (let i = 0; i < obj.count; i++) {
          obj.getMatrixAt(i, matrix)
          grow(obj.geometry, matrix)
        }
      } else if (obj instanceof THREE.Mesh) {
        grow(obj.geometry, obj.matrix)
      }
    })

    return sphere
  }

  // Calls render, and asks the framework to prepare the next frame
  animate () {
    requestAnimationFrame(() => this.animate())
    const timeDelta = this.clock.getDelta()
    this.resizeCanvas()
    this.updateObjects()
    this.cameraController.frameUpdate(timeDelta)
    this.renderer.render(this.scene, this.camera)
    if (this.stats) {
      this.stats.update()
    }
  }

  updateObjects () {
    for (let i = 0; i < this.meshes.length; i++) {
      this.applyViewMatrix(this.meshes[i])
    }
  }

  applyViewMatrix (mesh) {
    const matrix = this.getViewMatrix()
    mesh.matrixAutoUpdate = false
    mesh.matrix.copy(matrix)
  }

  // TODO Not create this everytime, Not apply this every time either.
  getViewMatrix () {
    const pos = this.settings.object.position
    const rot = toQuaternion(this.settings.object.rotation)
    const scl = scalarToVec(0.1)
    const matrix = new THREE.Matrix4().compose(pos, rot, scl)
    return matrix
  }

  highlight (geometry): Function {
    const wireframe = new THREE.WireframeGeometry(geometry)
    const material = new THREE.LineBasicMaterial({
      depthTest: false,
      opacity: 0.5,
      color: new THREE.Color(0x0000ff),
      transparent: true
    })
    const line = new THREE.LineSegments(wireframe, material)

    this.scene.add(line)

    // returns disposer
    return () => {
      this.scene.remove(line)
      wireframe.dispose()
      material.dispose()
    }
  }

  createWorldGeometry (mesh: THREE.Mesh, index: number) {
    const geometry = mesh.geometry.clone()

    let matrix = new THREE.Matrix4()
    if (mesh instanceof THREE.InstancedMesh) mesh.getMatrixAt(index, matrix)
    else matrix.copy(mesh.matrix)
    matrix = this.getViewMatrix().multiply(matrix)
    geometry.applyMatrix4(matrix)

    return geometry
  }

  selectByElementId (elementId: number) {
    const meshes = this.vimScene.getMeshesFromElement(elementId)
    this.select(meshes[0][0], meshes[0][1])
  }

  select (mesh: THREE.Mesh, index: number) {
    this.selection.select(mesh, index)
    const nodeIndex = this.vimScene.getNodeIndexFromMesh(mesh, index)
    const id = this.vimScene.getElementIdFromNodeIndex(nodeIndex)
    const name = this.vimScene.getElementNameFromNodeIndex(nodeIndex)
    console.log(`Selected Element: ${id} - ${name}`)
  }

  clearSelection () {
    this.selection.reset()
    console.log('Cleared Selection')
  }

  focusSelection () {
    if (this.selection.hasSelection()) {
      this.cameraController.lookAtSphere(this.selection.boundingSphere)
    } else {
      this.cameraController.frameScene(this.boundingSphere)
    }
  }

  focusModel () {
    this.cameraController.frameScene(this.boundingSphere)
  }

  resizeCanvas (force: boolean = false) {
    if (!this.settings.autoResize && !force) {
      return
    }

    const w = window.innerWidth / window.devicePixelRatio
    const h = window.innerHeight / window.devicePixelRatio
    this.renderer.setSize(w, h, false)
    this.camera.aspect = this.canvas.width / this.canvas.height
    this.camera.updateProjectionMatrix()
  }

  // Called every frame in case settings are updated
  updateScene () {
    this.scene.background = toColor(this.settings.background.color)

    if (this.plane) {
      this.plane.visible = this.settings.plane.show
      this.updateMaterial(this.plane.material, this.settings.plane.material)
      this.plane.position.copy(toVec(this.settings.plane.position))
    }

    if (this.skyLight) {
      this.skyLight.color.setHSL(
        this.settings.skylight.skyColor.h,
        this.settings.skylight.skyColor.s,
        this.settings.skylight.skyColor.l
      )
      this.skyLight.groundColor.setHSL(
        this.settings.skylight.groundColor.h,
        this.settings.skylight.groundColor.s,
        this.settings.skylight.groundColor.l
      )
      this.skyLight.intensity = this.settings.skylight.intensity
      this.sunLight.color.setHSL(
        this.settings.sunLight.color.h,
        this.settings.sunLight.color.s,
        this.settings.sunLight.color.l
      )
    }
    if (this.sunLight) {
      this.sunLight.position.set(
        this.settings.sunLight.position.x,
        this.settings.sunLight.position.y,
        this.settings.sunLight.position.z
      )
      this.sunLight.intensity = this.settings.sunLight.intensity
    }

    this.cameraController.applySettings(this.settings)
  }

  updateMaterial (targetMaterial, settings) {
    if ('color' in settings) targetMaterial.color = toColor(settings.color)
    if ('flatShading' in settings) {
      targetMaterial.flatShading = settings.flatShading
    }
    if ('emissive' in settings) {
      targetMaterial.emissive = toColor(settings.emissive)
    }
    if ('specular' in settings) {
      targetMaterial.specular = toColor(settings.specular)
    }
    if ('wireframe' in settings) targetMaterial.wireframe = settings.wireframe
    if ('shininess' in settings) targetMaterial.shininess = settings.shininess
  }
}

// Helpers
function isColor (obj) {
  return typeof obj === 'object' && 'r' in obj && 'g' in obj && 'b' in obj
}

function toColor (c) {
  if (!isColor(c)) {
    throw new Error('Not a color')
  }
  return new THREE.Color(c.r / 255, c.g / 255, c.b / 255)
}

function toVec (obj) {
  return new THREE.Vector3(obj.x, obj.y, obj.z)
}

function scalarToVec (x) {
  return new THREE.Vector3(x, x, x)
}

function toEuler (rot) {
  return new THREE.Euler(
    (rot.x * Math.PI) / 180,
    (rot.y * Math.PI) / 180,
    (rot.z * Math.PI) / 180
  )
}

function toQuaternion (rot) {
  const q = new THREE.Quaternion()
  q.setFromEuler(toEuler(rot))
  return q
}<|MERGE_RESOLUTION|>--- conflicted
+++ resolved
@@ -11,11 +11,8 @@
 import { ViewerGui } from './viewer_gui'
 import { loadAny } from './viewer_loader'
 import Stats from 'stats.js'
-<<<<<<< HEAD
 import logo from './assets/logo.png'
-=======
 import { Selection } from './viewer_selection'
->>>>>>> e866c284
 
 /*
 Vim Viewer
